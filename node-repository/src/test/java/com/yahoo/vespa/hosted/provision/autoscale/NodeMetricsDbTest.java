--- conflicted
+++ resolved
@@ -24,15 +24,9 @@
     @Test
     public void testNodeMetricsDb() {
         ProvisioningTester tester = new ProvisioningTester.Builder().build();
-<<<<<<< HEAD
-        tester.makeReadyHosts(10, new NodeResources(10, 100, 1000, 10)).deployZoneApp();
-        ApplicationId app1 = ProvisioningTester.makeApplicationId("app1");
-        tester.deployZoneApp();
-=======
         tester.makeReadyHosts(10, new NodeResources(10, 100, 1000, 10))
               .activateTenantHosts();
-        ApplicationId app1 = tester.makeApplicationId("app1");
->>>>>>> 22e2f5ad
+        ApplicationId app1 = ProvisioningTester.makeApplicationId("app1");
         var hosts =
                 tester.activate(app1,
                                 ClusterSpec.request(ClusterSpec.Type.container, ClusterSpec.Id.from("test")).vespaVersion("7.0").build(),
