<?xml version="1.0" encoding="UTF-8"?>
<!-- Copyright 2017 Yahoo Holdings. Licensed under the terms of the Apache 2.0 license. See LICENSE in the project root. -->
<project xmlns="http://maven.apache.org/POM/4.0.0" xmlns:xsi="http://www.w3.org/2001/XMLSchema-instance" xsi:schemaLocation="http://maven.apache.org/POM/4.0.0 http://maven.apache.org/maven-v4_0_0.xsd">
    <modelVersion>4.0.0</modelVersion>
    <artifactId>parent</artifactId>
    <packaging>pom</packaging>
    <version>7-SNAPSHOT</version>
    <name>parent</name>
    <description>Parent artifact for all Vespa maven projects.</description>
    <url>https://github.com/vespa-engine</url>

    <parent>
        <groupId>com.yahoo.vespa</groupId>
        <artifactId>container-dependency-versions</artifactId>
        <version>7-SNAPSHOT</version>
        <relativePath>../container-dependency-versions/pom.xml</relativePath>
    </parent>

    <licenses>
        <license>
            <name>The Apache License, Version 2.0</name>
            <url>http://www.apache.org/licenses/LICENSE-2.0.txt</url>
        </license>
    </licenses>
    <developers>
        <developer>
            <name>Vespa</name>
            <url>https://github.com/vespa-engine</url>
        </developer>
    </developers>
    <distributionManagement>
        <repository>
            <id>bintray-vespa-repo</id>
            <url>https://api.bintray.com/maven/yahoo/maven/vespa;publish=1</url>
        </repository>
    </distributionManagement>
    <scm>
        <connection>scm:git:git@github.com:vespa-engine/vespa.git</connection>
        <developerConnection>scm:git:git@github.com:vespa-engine/vespa.git</developerConnection>
        <url>git@github.com:vespa-engine/vespa.git</url>
    </scm>

    <repositories>
        <!-- Required for Athenz libraries -->
        <repository>
            <snapshots>
                <enabled>false</enabled>
            </snapshots>
            <id>bintray-yahoo-maven</id>
            <name>bintray</name>
            <url>https://yahoo.bintray.com/maven</url>
        </repository>
    </repositories>

    <build>
        <finalName>${project.artifactId}</finalName>
        <extensions>
            <extension>
                <groupId>org.apache.maven.wagon</groupId>
                <artifactId>wagon-ssh-external</artifactId>
                <version>2.7</version>
            </extension>
            <extension>
                <groupId>org.apache.maven.archetype</groupId>
                <artifactId>archetype-packaging</artifactId>
                <version>2.0</version>
            </extension>
        </extensions>
        <pluginManagement>
            <plugins>
                <plugin>
                    <groupId>org.antlr</groupId>
                    <artifactId>antlr3-maven-plugin</artifactId>
                    <version>${antlr.version}</version>
                </plugin>
                <plugin>
                    <groupId>org.apache.maven.plugins</groupId>
                    <artifactId>maven-antrun-plugin</artifactId>
                    <version>1.7</version>
                </plugin>
                <plugin>
                    <groupId>org.apache.felix</groupId>
                    <artifactId>maven-bundle-plugin</artifactId>
                    <version>3.5.0</version>
                    <configuration>
                        <!-- TODO: remove when bundle-plugin understands java 10, https://issues.apache.org/jira/browse/FELIX-5879 -->
                        <instructions>
                            <_noee>true</_noee>
                        </instructions>
                    </configuration>
                </plugin>
                <plugin>
                    <groupId>org.apache.maven.plugins</groupId>
                    <artifactId>maven-assembly-plugin</artifactId>
                    <version>3.1.1</version>
                </plugin>
                <plugin>
                    <groupId>org.apache.maven.plugins</groupId>
                    <artifactId>maven-compiler-plugin</artifactId>
                    <version>3.8.0</version>
                    <configuration>
                        <jdkToolchain>
                            <version>11</version>
                        </jdkToolchain>
                        <source>11</source>
                        <target>11</target>
                        <showWarnings>true</showWarnings>
                        <optimize>true</optimize>
                        <showDeprecation>false</showDeprecation>
                        <compilerArgs>
                            <arg>-Xlint:all</arg>
                            <arg>-Xlint:-serial</arg>
                            <arg>-Xlint:-try</arg>
                            <arg>-Xlint:-processing</arg>
                            <arg>-Xlint:-varargs</arg>
                        <arg>-Xlint:-options</arg>
                            <arg>-Werror</arg>
                        </compilerArgs>
                    </configuration>
                </plugin>
                <plugin>
                    <groupId>org.apache.maven.plugins</groupId>
                    <artifactId>maven-dependency-plugin</artifactId>
                    <version>3.1.1</version>
                    <dependencies>
                      <!-- TODO: Remove when upgrading to 3.1.2 -->
                      <dependency>
                        <groupId>org.apache.maven.shared</groupId>
                        <artifactId>maven-dependency-analyzer</artifactId>
                        <version>1.11.1</version>
                      </dependency>
                    </dependencies>
                </plugin>
                <plugin>
                    <groupId>org.apache.maven.plugins</groupId>
                    <artifactId>maven-deploy-plugin</artifactId>
                    <version>2.8.1</version>
                    <configuration>
                        <retryFailedDeploymentCount>10</retryFailedDeploymentCount>
                    </configuration>
                </plugin>
                <plugin>
                    <groupId>org.apache.maven.plugins</groupId>
                    <artifactId>maven-enforcer-plugin</artifactId>
                    <version>3.0.0-M2</version>
                </plugin>
                <plugin>
                    <groupId>org.apache.maven.plugins</groupId>
                    <artifactId>maven-install-plugin</artifactId>
                    <version>2.5.2</version>
                    <configuration>
                        <updateReleaseInfo>true</updateReleaseInfo>
                    </configuration>
                </plugin>
                <plugin>
                    <groupId>org.apache.maven.plugins</groupId>
                    <artifactId>maven-jar-plugin</artifactId>
                    <version>3.0.2</version>
                </plugin>
                <plugin>
                    <groupId>org.apache.maven.plugins</groupId>
                    <artifactId>maven-javadoc-plugin</artifactId>
                    <configuration>
                        <doclint>${doclint},-missing</doclint>
                        <quiet>true</quiet>
                        <show>protected</show>

                        <!-- TODO: remove this setting when the plugin looks for element-list (JDK 10+) instead of package-list. -->
                        <detectOfflineLinks>false</detectOfflineLinks>
                    </configuration>
                    <version>3.0.1</version>
                </plugin>
                <plugin>
                    <groupId>org.apache.maven.plugins</groupId>
                    <artifactId>maven-plugin-plugin</artifactId>
                    <version>${maven-plugin-tools.version}</version>
                    <configuration>
                        <!-- see http://jira.codehaus.org/browse/MNG-5346 -->
                        <skipErrorNoDescriptorsFound>true</skipErrorNoDescriptorsFound>
                    </configuration>
                    <executions>
                        <execution>
                            <id>mojo-descriptor</id>
                            <goals>
                                <goal>descriptor</goal>
                            </goals>
                        </execution>
                    </executions>
                </plugin>
                <plugin>
                    <groupId>org.apache.maven.plugins</groupId>
                    <artifactId>maven-resources-plugin</artifactId>
                    <version>2.7</version>
                    <configuration>
                        <escapeString>\</escapeString>
                    </configuration>
                </plugin>
                <plugin>
                    <groupId>org.apache.maven.plugins</groupId>
                    <artifactId>maven-shade-plugin</artifactId>
                    <version>${maven-shade-plugin.version}</version>
                 </plugin>
                <plugin>
                    <groupId>org.apache.maven.plugins</groupId>
                    <artifactId>maven-site-plugin</artifactId>
                    <version>3.3</version>
                </plugin>
                <plugin>
                    <groupId>org.apache.maven.plugins</groupId>
                    <artifactId>maven-source-plugin</artifactId>
                    <version>3.0.1</version>
                    <configuration>
                        <includePom>true</includePom>
                    </configuration>
                </plugin>
                <plugin>
                    <groupId>org.apache.maven.plugins</groupId>
                    <artifactId>maven-surefire-plugin</artifactId>
                    <version>${surefire.version}</version>
                    <configuration>
                        <redirectTestOutputToFile>${test.hide}</redirectTestOutputToFile>
                        <systemPropertyVariables>
                            <java.io.tmpdir>${project.build.directory}</java.io.tmpdir>
                        </systemPropertyVariables>
                    </configuration>
                </plugin>
                <plugin>
                    <groupId>org.apache.maven.plugins</groupId>
                    <artifactId>maven-surefire-report-plugin</artifactId>
                    <version>${surefire.version}</version>
                    <configuration>
                        <alwaysGenerateSurefireReport>false</alwaysGenerateSurefireReport>
                        <showSuccess>false</showSuccess>
                    </configuration>
                </plugin>
                <plugin>
                    <groupId>org.codehaus.mojo</groupId>
                    <artifactId>build-helper-maven-plugin</artifactId>
                    <version>1.9.1</version>
                </plugin>
                <plugin>
                    <groupId>org.codehaus.mojo</groupId>
                    <artifactId>exec-maven-plugin</artifactId>
                    <version>1.6.0</version>
                </plugin>
                <plugin>
                    <groupId>org.codehaus.mojo</groupId>
                    <artifactId>properties-maven-plugin</artifactId>
                    <version>1.0.0</version>
                </plugin>
                <plugin>
                    <groupId>com.yahoo.vespa</groupId>
                    <artifactId>bundle-plugin</artifactId>
                    <version>${project.version}</version>
                    <configuration>
                        <configGenVersion>${project.version}</configGenVersion>
                        <useCommonAssemblyIds>true</useCommonAssemblyIds>
                    </configuration>
                </plugin>
                <plugin>
                    <groupId>com.helger.maven</groupId>
                    <artifactId>ph-javacc-maven-plugin</artifactId>
                    <version>4.1.2</version>
                    <executions>
                        <execution>
                            <phase>generate-sources</phase>
                            <goals>
                                <goal>javacc</goal>
                            </goals>
                        </execution>
                    </executions>
                </plugin>
                <plugin>
                    <groupId>com.github.os72</groupId>
                    <artifactId>protoc-jar-maven-plugin</artifactId>
                    <version>3.6.0.2</version>
                    <executions>
                        <execution>
                            <phase>generate-sources</phase>
                            <goals>
                                <goal>run</goal>
                            </goals>
                            <configuration>
                                <addSources>main</addSources>
                                <outputDirectory>${project.build.directory}/generated-sources/protobuf</outputDirectory>
                                <inputDirectories>
                                    <include>src/main/protobuf</include>
                                    <include>src/protobuf</include>
                                </inputDirectories>
                            </configuration>
                        </execution>
                    </executions>
                </plugin>
                <plugin>
                    <groupId>com.yahoo.vespa</groupId>
                    <artifactId>abi-check-plugin</artifactId>
                    <version>${project.version}</version>
                    <configuration>
                        <publicApiAnnotation>com.yahoo.api.annotations.PublicApi</publicApiAnnotation>
                    </configuration>
                    <executions>
                        <execution>
                            <phase>package</phase>
                            <goals>
                                <goal>abicheck</goal>
                            </goals>
                        </execution>
                    </executions>
                </plugin>
            </plugins>
        </pluginManagement>
    </build>
    <profiles>
        <profile>
            <id>attach-sources</id>
            <activation>
                <property>
                    <name>!skipSources</name>
                </property>
            </activation>
            <build>
                <plugins>
                    <plugin>
                        <groupId>org.apache.maven.plugins</groupId>
                        <artifactId>maven-source-plugin</artifactId>
                        <executions>
                            <execution>
                                <id>attach-sources</id>
                                <goals>
                                    <goal>jar-no-fork</goal>
                                </goals>
                            </execution>
                        </executions>
                    </plugin>
                </plugins>
            </build>
        </profile>
        <profile>
            <id>generate-javadoc</id>
            <activation>
                <property>
                    <name>!skipJavadoc</name>
                </property>
            </activation>
            <build>
                <plugins>
                    <plugin>
                        <groupId>org.apache.maven.plugins</groupId>
                        <artifactId>maven-javadoc-plugin</artifactId>
                        <executions>
                            <execution>
                                <id>generate-javadoc</id>
                                <phase>package</phase>
                                <goals>
                                    <goal>javadoc</goal>
                                </goals>
                            </execution>
                        </executions>
                        <configuration>
                            <doclint>${doclint},-missing</doclint>
                            <failOnError>${javadoc.failOnError}</failOnError>
                            <quiet>true</quiet>
                            <show>protected</show>
                            <header>&lt;a href="https://docs.vespa.ai"&gt;&lt;img src="https://docs.vespa.ai/img/vespa-logo.png" width="100" height="28" style="padding-top:7px"/&gt;&lt;/a&gt;</header>
                        </configuration>
                    </plugin>
                </plugins>
            </build>
        </profile>
        <profile>
            <id>coverage</id>
            <build>
                <plugins>
                    <plugin>
                        <groupId>org.codehaus.mojo</groupId>
                        <artifactId>exec-maven-plugin</artifactId>
                        <configuration>
                            <includePluginDependencies>true</includePluginDependencies>
                        </configuration>
                    </plugin>
                </plugins>
            </build>
        </profile>
        <profile>
            <id>sign-artifacts</id>
            <build>
                <plugins>
                    <plugin>
                        <groupId>org.apache.maven.plugins</groupId>
                        <artifactId>maven-gpg-plugin</artifactId>
                        <version>1.6</version>
                        <executions>
                            <execution>
                                <id>sign-artifacts</id>
                                <phase>verify</phase>
                                <goals>
                                    <goal>sign</goal>
                                </goals>
                            </execution>
                        </executions>
                    </plugin>
                </plugins>
            </build>
        </profile>
    </profiles>
    <dependencyManagement>
        <dependencies>
            <dependency>
                <groupId>org.apache.maven.wagon</groupId>
                <artifactId>wagon-ssh-external</artifactId>
                <version>2.7</version>
            </dependency>
            <dependency>
                <groupId>com.github.cverges.expect4j</groupId>
                <artifactId>expect4j</artifactId>
                <version>1.6</version>
            </dependency>
            <dependency>
                <groupId>org.apache.commons</groupId>
                <artifactId>commons-compress</artifactId>
                <version>1.18</version>
            </dependency>
            <dependency>
                <groupId>org.apache.commons</groupId>
                <artifactId>commons-exec</artifactId>
                <version>1.3</version>
            </dependency>
            <dependency>
              <groupId>org.apache.velocity</groupId>
              <artifactId>velocity</artifactId>
              <version>1.7</version>
            </dependency>
            <dependency>
                <groupId>io.airlift</groupId>
                <artifactId>airline</artifactId>
                <version>0.7</version>
            </dependency>
            <dependency>
                <groupId>io.prometheus</groupId>
                <artifactId>simpleclient</artifactId>
                <version>${prometheus.client.version}</version>
            </dependency>
            <dependency>
                <groupId>io.prometheus</groupId>
                <artifactId>simpleclient_common</artifactId>
                <version>${prometheus.client.version}</version>
            </dependency>
            <dependency>
                <groupId>org.ow2.asm</groupId>
                <artifactId>asm</artifactId>
                <version>${asm.version}</version>
            </dependency>
            <dependency>
                <groupId>org.eclipse.collections</groupId>
                <artifactId>eclipse-collections</artifactId>
                <version>9.2.0</version>
            </dependency>
            <dependency>
                <groupId>org.eclipse.collections</groupId>
                <artifactId>eclipse-collections-api</artifactId>
                <version>9.2.0</version>
            </dependency>
            <dependency>
                <groupId>com.infradna.tool</groupId>
                <artifactId>bridge-method-annotation</artifactId>
                <version>1.4</version>
            </dependency>
            <dependency>
                <groupId>commons-cli</groupId>
                <artifactId>commons-cli</artifactId>
                <version>1.3.1</version>
            </dependency>
            <dependency>
                <groupId>commons-codec</groupId>
                <artifactId>commons-codec</artifactId>
                <version>1.4</version>
            </dependency>
            <dependency>
                <groupId>commons-collections</groupId>
                <artifactId>commons-collections</artifactId>
                <version>3.2.1</version>
            </dependency>
            <dependency>
                <groupId>commons-configuration</groupId>
                <artifactId>commons-configuration</artifactId>
                <version>1.6</version>
            </dependency>
            <dependency>
                <groupId>commons-io</groupId>
                <artifactId>commons-io</artifactId>
                <version>2.4</version>
            </dependency>
            <dependency>
                <groupId>commons-lang</groupId>
                <artifactId>commons-lang</artifactId>
                <version>${commons-lang.version}</version>
            </dependency>
            <dependency>
                <groupId>commons-net</groupId>
                <artifactId>commons-net</artifactId>
                <version>2.0</version>
            </dependency>
            <dependency>
                <groupId>commons-pool</groupId>
                <artifactId>commons-pool</artifactId>
                <version>1.5.6</version>
            </dependency>

            <!-- BEGIN zookeeper -->

            <!-- Explicitly force Zookeeper version,
                 can be excluded if you want the Zookeeper version
                 used by curator by default
            -->
            <dependency>
                <groupId>org.apache.zookeeper</groupId>
                <artifactId>zookeeper</artifactId>
                <version>${zookeeper.version}</version>
            </dependency>
            <dependency>
                <groupId>org.apache.curator</groupId>
                <artifactId>curator-recipes</artifactId>
                <version>${curator.version}</version>
            </dependency>
            <dependency>
                <groupId>org.apache.curator</groupId>
                <artifactId>curator-test</artifactId>
                <version>${curator.version}</version>
            </dependency>
            <dependency>
                <!-- Needed by zookeeper, which has an optional dependency.
                     Version must be the same as the one zk uses - check the zk pom file.  -->
                <groupId>com.github.spotbugs</groupId>
                <artifactId>spotbugs-annotations</artifactId>
                <!-- No version property, as we don't want maven-dependency-plugin to alert about newer versions. -->
                <version>3.1.9</version>
            </dependency>

            <!-- END zookeeper -->

            <dependency>
                <groupId>org.junit.jupiter</groupId>
                <artifactId>junit-jupiter-engine</artifactId>
                <version>${junit.version}</version>
            </dependency>
            <dependency>
                <groupId>org.junit.vintage</groupId>
                <artifactId>junit-vintage-engine</artifactId>
                <version>${junit.version}</version>
            </dependency>
            <dependency>
                <groupId>junit</groupId>
                <artifactId>junit</artifactId>
                <version>4.12</version>
            </dependency>
            <dependency>
                <groupId>org.antlr</groupId>
                <artifactId>antlr-runtime</artifactId>
                <version>${antlr.version}</version>
            </dependency>
            <dependency>
                <groupId>org.antlr</groupId>
                <artifactId>antlr4-runtime</artifactId>
                <version>${antlr4.version}</version>
            </dependency>
            <dependency>
                <groupId>org.apache.commons</groupId>
                <artifactId>commons-lang3</artifactId>
                <version>3.1</version>
            </dependency>
            <dependency>
                <groupId>org.apache.httpcomponents</groupId>
                <artifactId>fluent-hc</artifactId>
                <version>4.3.6</version>
            </dependency>
            <dependency>
                <groupId>org.apache.httpcomponents</groupId>
                <artifactId>httpclient</artifactId>
                <version>${apache.httpclient.version}</version>
            </dependency>
            <dependency>
                <groupId>org.apache.httpcomponents</groupId>
                <artifactId>httpcore</artifactId>
                <version>${apache.httpcore.version}</version>
            </dependency>
            <dependency>
                <groupId>org.apache.httpcomponents</groupId>
                <artifactId>httpmime</artifactId>
                <version>4.3.6</version>
            </dependency>
            <dependency>
                <groupId>org.apache.maven</groupId>
                <artifactId>maven-artifact</artifactId>
                <version>3.5.0</version>
            </dependency>
            <dependency>
                <groupId>org.apache.maven</groupId>
                <artifactId>maven-core</artifactId>
                <version>3.5.0</version>
            </dependency>
            <dependency>
                <groupId>org.apache.maven</groupId>
                <artifactId>maven-model</artifactId>
                <version>3.5.0</version>
            </dependency>
            <dependency>
                <groupId>org.apache.maven.plugin-tools</groupId>
                <artifactId>maven-plugin-annotations</artifactId>
                <version>${maven-plugin-tools.version}</version>
            </dependency>
            <dependency>
                <groupId>org.apache.maven</groupId>
                <artifactId>maven-plugin-api</artifactId>
                <version>${maven-plugin-tools.version}</version>
            </dependency>
            <dependency>
                <groupId>org.apache.maven</groupId>
                <artifactId>maven-project</artifactId>
                <version>2.2.1</version>
            </dependency>
            <dependency>
                <groupId>org.apache.maven.plugins</groupId>
                <artifactId>maven-jar-plugin</artifactId>
                <version>3.1.0</version>
            </dependency>
            <dependency>
                <groupId>org.apache.maven.surefire</groupId>
                <artifactId>surefire-junit4</artifactId>
                <version>${surefire.version}</version>
            </dependency>
            <dependency>
                <groupId>org.apache.maven.surefire</groupId>
                <artifactId>surefire-providers</artifactId>
                <version>${surefire.version}</version>
                <type>pom</type>
            </dependency>
            <dependency>
                <groupId>org.codehaus.jettison</groupId>
                <artifactId>jettison</artifactId>
                <version>1.3.1</version>
            </dependency>
            <dependency>
                <groupId>org.cthul</groupId>
                <artifactId>cthul-matchers</artifactId>
                <version>1.0</version>
                <scope>test</scope>
            </dependency>
            <dependency>
                <groupId>org.hamcrest</groupId>
                <artifactId>hamcrest-all</artifactId>
                <version>1.3</version>
                <scope>test</scope>
            </dependency>
            <dependency>
                <groupId>org.hamcrest</groupId>
                <artifactId>hamcrest-core</artifactId>
                <version>1.3</version>
                <scope>test</scope>
            </dependency>
            <dependency>
                <groupId>org.hamcrest</groupId>
                <artifactId>hamcrest-library</artifactId>
                <version>1.3</version>
                <scope>test</scope>
            </dependency>
            <dependency>
                <groupId>uk.co.datumedge</groupId>
                <artifactId>hamcrest-json</artifactId>
                <version>0.2</version>
                <scope>test</scope>
            </dependency>
            <dependency>
                <groupId>org.hdrhistogram</groupId>
                <artifactId>HdrHistogram</artifactId>
                <version>2.1.8</version>
            </dependency>
            <dependency>
                <groupId>org.mockito</groupId>
                <artifactId>mockito-core</artifactId>
                <version>1.10.19</version>
                <scope>test</scope>
            </dependency>
            <dependency>
                <groupId>com.google.jimfs</groupId>
                <artifactId>jimfs</artifactId>
                <version>1.1</version>
                <scope>test</scope>
            </dependency>
            <dependency>
                <groupId>org.springframework</groupId>
                <artifactId>spring-test</artifactId>
                <version>4.0.6.RELEASE</version>
            </dependency>
            <dependency>
                <groupId>org.twdata.maven</groupId>
                <artifactId>mojo-executor</artifactId>
                <version>2.3.0</version>
            </dependency>
            <dependency>
                <groupId>net.spy</groupId>
                <artifactId>spymemcached</artifactId>
                <version>2.10.1</version>
            </dependency>
            <dependency>
                <groupId>xerces</groupId>
                <artifactId>xercesImpl</artifactId>
                <version>2.11.0</version>
            </dependency>
            <dependency>
                <groupId>com.ibm.icu</groupId>
                <artifactId>icu4j</artifactId>
                <version>57.1</version>
            </dependency>
            <dependency>
                <groupId>com.yahoo.athenz</groupId>
                <artifactId>athenz-zms-java-client</artifactId>
                <version>${athenz.version}</version>
            </dependency>
            <dependency>
                <groupId>com.yahoo.athenz</groupId>
                <artifactId>athenz-zts-java-client</artifactId>
                <version>${athenz.version}</version>
            </dependency>
            <dependency>
                <groupId>com.yahoo.athenz</groupId>
                <artifactId>athenz-zpe-java-client</artifactId>
                <version>${athenz.version}</version>
            </dependency>
            <dependency>
                <groupId>com.github.tomakehurst</groupId>
                <artifactId>wiremock-standalone</artifactId>
                <version>2.6.0</version>
            </dependency>
            <dependency>
                <groupId>org.apache.opennlp</groupId>
                <artifactId>opennlp-tools</artifactId>
                <version>1.8.4</version>
            </dependency>
            <dependency>
                <groupId>com.optimaize.languagedetector</groupId>
                <artifactId>language-detector</artifactId>
                <version>0.6</version>
            </dependency>
            <dependency>
                <groupId>net.java.dev.jna</groupId>
                <artifactId>jna</artifactId>
                <version>${jna.version}</version>
            </dependency>
            <dependency>
                <groupId>com.google.protobuf</groupId>
                <artifactId>protobuf-java</artifactId>
                <version>${protobuf.version}</version>
            </dependency>
            <dependency>
                <groupId>org.tensorflow</groupId>
                <artifactId>proto</artifactId>
                <version>${tensorflow.version}</version>
            </dependency>
            <dependency>
                <groupId>org.tensorflow</groupId>
                <artifactId>tensorflow</artifactId>
                <version>${tensorflow.version}</version>
            </dependency>
            <dependency>
                <groupId>org.assertj</groupId>
                <artifactId>assertj-core</artifactId>
                <version>3.11.1</version>
            </dependency>
            <dependency>
                <groupId>com.amazonaws</groupId>
                <artifactId>aws-java-sdk-core</artifactId>
                <version>${aws.sdk.version}</version>
            </dependency>
        </dependencies>
    </dependencyManagement>

    <properties>
        <antlr.version>3.5.2</antlr.version>
        <antlr4.version>4.5</antlr4.version>
        <apache.httpclient.version>4.4.1</apache.httpclient.version>
        <apache.httpcore.version>4.4.1</apache.httpcore.version>
        <asm.version>7.0</asm.version>
        <!-- Athenz dependencies. Make sure these dependencies match those in Vespa's internal repositories -->
        <athenz.version>1.8.29</athenz.version>
        <aws.sdk.version>1.11.542</aws.sdk.version>
        <commons-lang.version>2.6</commons-lang.version>
        <!-- WARNING: If you change curator version, you also need to update
                 zkfacade/src/main/java/org/apache/curator/**/package-info.java
             using something like
                 find zkfacade/src/main/java/org/apache/curator -name package-info.java | \
                     xargs perl -pi -e 's/major = [0-9]+, minor = [0-9]+, micro = [0-9]+/major = 2, minor = 9, micro = 1/g'
        -->
        <curator.version>2.9.1</curator.version>
        <jna.version>4.5.2</jna.version>
        <junit.version>5.4.2</junit.version>
        <maven-plugin-tools.version>3.6.0</maven-plugin-tools.version>
        <maven-shade-plugin.version>3.2.1</maven-shade-plugin.version>
        <prometheus.client.version>0.6.0</prometheus.client.version>
        <protobuf.version>3.7.0</protobuf.version>
<<<<<<< HEAD
        <zookeeper.version>3.5.5</zookeeper.version>
=======
        <surefire.version>2.22.0</surefire.version>
        <tensorflow.version>1.12.0</tensorflow.version>

        <doclint>all</doclint>
        <test.hide>true</test.hide>

        <project.build.sourceEncoding>UTF-8</project.build.sourceEncoding>
        <project.reporting.outputEncoding>UTF-8</project.reporting.outputEncoding>
>>>>>>> a7ba67f8
    </properties>

</project><|MERGE_RESOLUTION|>--- conflicted
+++ resolved
@@ -797,9 +797,7 @@
         <maven-shade-plugin.version>3.2.1</maven-shade-plugin.version>
         <prometheus.client.version>0.6.0</prometheus.client.version>
         <protobuf.version>3.7.0</protobuf.version>
-<<<<<<< HEAD
         <zookeeper.version>3.5.5</zookeeper.version>
-=======
         <surefire.version>2.22.0</surefire.version>
         <tensorflow.version>1.12.0</tensorflow.version>
 
@@ -808,7 +806,6 @@
 
         <project.build.sourceEncoding>UTF-8</project.build.sourceEncoding>
         <project.reporting.outputEncoding>UTF-8</project.reporting.outputEncoding>
->>>>>>> a7ba67f8
     </properties>
 
 </project>