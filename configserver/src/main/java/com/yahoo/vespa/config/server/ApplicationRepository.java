--- conflicted
+++ resolved
@@ -289,12 +289,8 @@
         return new PrepareResult(sessionId, deployment.configChangeActions(), logger);
     }
 
-<<<<<<< HEAD
     private Deployment prepare(long sessionId, PrepareParams prepareParams, DeployHandlerLogger logger) {
         Tenant tenant = getTenant(prepareParams.getApplicationId());
-=======
-    private Deployment prepare(Tenant tenant, long sessionId, PrepareParams prepareParams, DeployLogger logger) {
->>>>>>> 7d50f998
         validateThatLocalSessionIsNotActive(tenant, sessionId);
         LocalSession session = getLocalSession(tenant, sessionId);
         ApplicationId applicationId = prepareParams.getApplicationId();
@@ -325,13 +321,7 @@
     public PrepareResult deploy(File applicationPackage, PrepareParams prepareParams, DeployHandlerLogger logger) {
         ApplicationId applicationId = prepareParams.getApplicationId();
         long sessionId = createSession(applicationId, prepareParams.getTimeoutBudget(), applicationPackage);
-<<<<<<< HEAD
-        DeployHandlerLogger logger = DeployHandlerLogger.forPrepareParams(prepareParams);
         Deployment deployment = prepare(sessionId, prepareParams, logger);
-=======
-        Tenant tenant = getTenant(applicationId);
-        Deployment deployment = prepare(tenant, sessionId, prepareParams, logger);
->>>>>>> 7d50f998
         deployment.activate();
 
         return new PrepareResult(sessionId, deployment.configChangeActions(), logger);
