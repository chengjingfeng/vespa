--- conflicted
+++ resolved
@@ -2,11 +2,7 @@
 package com.yahoo.vespa.zookeeper;
 
 import com.yahoo.cloud.config.ZookeeperServerConfig;
-<<<<<<< HEAD
-=======
 import com.yahoo.net.HostName;
-import org.apache.zookeeper.KeeperException;
->>>>>>> 7e8c5010
 import org.junit.After;
 import org.junit.Before;
 import org.junit.Rule;
@@ -51,17 +47,10 @@
         // Cluster grows
         ZookeeperServerConfig nextConfig = createConfig(5, true);
         reconfigurer.startOrReconfigure(nextConfig);
-<<<<<<< HEAD
-        assertEquals("node0:2181,node1:2181,node2:2181", reconfigurer.connectionSpec());
+        assertEquals("node1:2181", reconfigurer.connectionSpec());
         assertEquals("3=node3:2182:2183;2181,4=node4:2182:2183;2181", reconfigurer.joiningServers());
         assertNull("No servers are leaving", reconfigurer.leavingServers());
         assertEquals(1, reconfigurer.reconfigurations());
-=======
-        assertEquals("node1:2181", reconfigurer.connectionSpec);
-        assertEquals("3=node3:2182:2183;2181,4=node4:2182:2183;2181", reconfigurer.joiningServers);
-        assertNull("No servers are leaving", reconfigurer.leavingServers);
-        assertEquals(1, reconfigurer.reconfigurations);
->>>>>>> 7e8c5010
         assertSame(nextConfig, reconfigurer.activeConfig());
 
         // No reconfiguration happens with same config
@@ -72,17 +61,10 @@
         // Cluster shrinks
         nextConfig = createConfig(3, true);
         reconfigurer.startOrReconfigure(nextConfig);
-<<<<<<< HEAD
         assertEquals(2, reconfigurer.reconfigurations());
-        assertEquals("node0:2181,node1:2181,node2:2181,node3:2181,node4:2181", reconfigurer.connectionSpec());
+        assertEquals("node1:2181", reconfigurer.connectionSpec());
         assertNull("No servers are joining", reconfigurer.joiningServers());
         assertEquals("3,4", reconfigurer.leavingServers());
-=======
-        assertEquals(2, reconfigurer.reconfigurations);
-        assertEquals("node1:2181", reconfigurer.connectionSpec);
-        assertNull("No servers are joining", reconfigurer.joiningServers);
-        assertEquals("3,4", reconfigurer.leavingServers);
->>>>>>> 7e8c5010
         assertSame(nextConfig, reconfigurer.activeConfig());
     }
 
@@ -95,17 +77,10 @@
 
         ZookeeperServerConfig nextConfig = createConfig(5, true);
         reconfigurer.startOrReconfigure(nextConfig);
-<<<<<<< HEAD
-        assertEquals("node0:2181,node1:2181,node2:2181", reconfigurer.connectionSpec());
+        assertEquals("node1:2181", reconfigurer.connectionSpec());
         assertEquals("3=node3:2182:2183;2181,4=node4:2182:2183;2181", reconfigurer.joiningServers());
         assertNull("No servers are leaving", reconfigurer.leavingServers());
         assertEquals(1, reconfigurer.reconfigurations());
-=======
-        assertEquals("node1:2181", reconfigurer.connectionSpec);
-        assertEquals("3=node3:2182:2183;2181,4=node4:2182:2183;2181", reconfigurer.joiningServers);
-        assertNull("No servers are leaving", reconfigurer.leavingServers);
-        assertEquals(1, reconfigurer.reconfigurations);
->>>>>>> 7e8c5010
         assertSame(nextConfig, reconfigurer.activeConfig());
     }
 
@@ -150,9 +125,6 @@
         TestableReconfigurer(TestableZkAdmin zkReconfigurer) {
             super(zkReconfigurer);
             this.zkReconfigurer = zkReconfigurer;
-        }
-
-        public TestableReconfigurer() {
             HostName.setHostNameForTestingOnly("node1");
         }
 
