--- conflicted
+++ resolved
@@ -4,94 +4,10 @@
 import com.google.inject.Inject;
 import com.yahoo.path.Path;
 import com.yahoo.vespa.curator.Curator;
-<<<<<<< HEAD
-import com.yahoo.vespa.curator.recipes.CuratorLockException;
-import org.apache.curator.CuratorZookeeperClient;
-import org.apache.curator.framework.CuratorFramework;
-import org.apache.curator.framework.WatcherRemoveCuratorFramework;
-import org.apache.curator.framework.api.ACLBackgroundPathAndBytesable;
-import org.apache.curator.framework.api.ACLCreateModeBackgroundPathAndBytesable;
-import org.apache.curator.framework.api.ACLCreateModePathAndBytesable;
-import org.apache.curator.framework.api.ACLCreateModeStatBackgroundPathAndBytesable;
-import org.apache.curator.framework.api.ACLPathAndBytesable;
-import org.apache.curator.framework.api.ACLableExistBuilderMain;
-import org.apache.curator.framework.api.BackgroundCallback;
-import org.apache.curator.framework.api.BackgroundPathAndBytesable;
-import org.apache.curator.framework.api.BackgroundPathable;
-import org.apache.curator.framework.api.BackgroundVersionable;
-import org.apache.curator.framework.api.ChildrenDeletable;
-import org.apache.curator.framework.api.CreateBackgroundModeStatACLable;
-import org.apache.curator.framework.api.CreateBuilder;
-import org.apache.curator.framework.api.CreateBuilder2;
-import org.apache.curator.framework.api.CreateBuilderMain;
-import org.apache.curator.framework.api.CreateProtectACLCreateModePathAndBytesable;
-import org.apache.curator.framework.api.CuratorListener;
-import org.apache.curator.framework.api.CuratorWatcher;
-import org.apache.curator.framework.api.DeleteBuilder;
-import org.apache.curator.framework.api.DeleteBuilderMain;
-import org.apache.curator.framework.api.ErrorListenerPathAndBytesable;
-import org.apache.curator.framework.api.ErrorListenerPathable;
-import org.apache.curator.framework.api.ExistsBuilder;
-import org.apache.curator.framework.api.GetACLBuilder;
-import org.apache.curator.framework.api.GetChildrenBuilder;
-import org.apache.curator.framework.api.GetConfigBuilder;
-import org.apache.curator.framework.api.GetDataBuilder;
-import org.apache.curator.framework.api.GetDataWatchBackgroundStatable;
-import org.apache.curator.framework.api.PathAndBytesable;
-import org.apache.curator.framework.api.Pathable;
-import org.apache.curator.framework.api.ProtectACLCreateModeStatPathAndBytesable;
-import org.apache.curator.framework.api.ReconfigBuilder;
-import org.apache.curator.framework.api.RemoveWatchesBuilder;
-import org.apache.curator.framework.api.SetACLBuilder;
-import org.apache.curator.framework.api.SetDataBackgroundVersionable;
-import org.apache.curator.framework.api.SetDataBuilder;
-import org.apache.curator.framework.api.SyncBuilder;
-import org.apache.curator.framework.api.UnhandledErrorListener;
-import org.apache.curator.framework.api.VersionPathAndBytesable;
-import org.apache.curator.framework.api.WatchPathable;
-import org.apache.curator.framework.api.Watchable;
-import org.apache.curator.framework.api.transaction.CuratorMultiTransaction;
-import org.apache.curator.framework.api.transaction.CuratorTransaction;
-import org.apache.curator.framework.api.transaction.CuratorTransactionBridge;
-import org.apache.curator.framework.api.transaction.CuratorTransactionFinal;
-import org.apache.curator.framework.api.transaction.CuratorTransactionResult;
-import org.apache.curator.framework.api.transaction.TransactionCheckBuilder;
-import org.apache.curator.framework.api.transaction.TransactionCreateBuilder;
-import org.apache.curator.framework.api.transaction.TransactionCreateBuilder2;
-import org.apache.curator.framework.api.transaction.TransactionDeleteBuilder;
-import org.apache.curator.framework.api.transaction.TransactionOp;
-import org.apache.curator.framework.api.transaction.TransactionSetDataBuilder;
-import org.apache.curator.framework.imps.CuratorFrameworkState;
-import org.apache.curator.framework.listen.Listenable;
-import org.apache.curator.framework.recipes.atomic.AtomicStats;
-import org.apache.curator.framework.recipes.atomic.AtomicValue;
-=======
->>>>>>> 69327705
 import org.apache.curator.framework.recipes.atomic.DistributedAtomicLong;
 import org.apache.curator.framework.recipes.locks.InterProcessLock;
-<<<<<<< HEAD
-import org.apache.curator.framework.recipes.locks.InterProcessSemaphoreMutex;
-import org.apache.curator.framework.schema.SchemaSet;
-import org.apache.curator.framework.state.ConnectionStateErrorPolicy;
-import org.apache.curator.framework.state.ConnectionStateListener;
-import org.apache.curator.utils.EnsurePath;
-import org.apache.zookeeper.CreateMode;
-import org.apache.zookeeper.KeeperException;
-import org.apache.zookeeper.Watcher;
-import org.apache.zookeeper.data.ACL;
-import org.apache.zookeeper.data.Stat;
-import org.apache.zookeeper.server.quorum.flexible.QuorumVerifier;
-=======
->>>>>>> 69327705
 
 import java.util.Optional;
-<<<<<<< HEAD
-import java.util.Set;
-import java.util.concurrent.CompletableFuture;
-import java.util.concurrent.ConcurrentHashMap;
-import java.util.concurrent.Executor;
-=======
->>>>>>> 69327705
 import java.util.concurrent.ExecutorService;
 
 /**
@@ -188,1280 +104,4 @@
     @Override
     public int zooKeeperEnsembleCount() { return 1; }
 
-<<<<<<< HEAD
-    /**
-     * Invocation of changes to the file system state is abstracted through this to allow transactional
-     * changes to notify on commit
-     */
-    private abstract class Listeners {
-
-        /** Translating method */
-        public final void notify(Path path, byte[] data, PathChildrenCacheEvent.Type type) {
-            String pathString = "/" + path.toString(); // this silly path class strips the leading "/" :-/
-            PathChildrenCacheEvent event = new PathChildrenCacheEvent(type, new ChildData(pathString, null, data));
-            notify(path, event);
-        }
-
-        public abstract void notify(Path path, PathChildrenCacheEvent event);
-
-    }
-
-    /** The regular listener implementation which notifies registered file and directory listeners */
-    private class ListenerMap extends Listeners {
-
-        private final Map<Path, PathChildrenCacheListener> directoryListeners = new ConcurrentHashMap<>();
-        private final Map<Path, NodeCacheListener> fileListeners = new ConcurrentHashMap<>();
-
-        public void add(Path path, PathChildrenCacheListener listener) {
-            directoryListeners.put(path, listener);
-        }
-
-        public void add(Path path, NodeCacheListener listener) {
-            fileListeners.put(path, listener);
-        }
-
-        @Override
-        public void notify(Path path, PathChildrenCacheEvent event) {
-            try {
-                // Snapshot directoryListeners in case notification leads to new directoryListeners added
-                Set<Map.Entry<Path, PathChildrenCacheListener>> directoryListenerSnapshot = new HashSet<>(directoryListeners.entrySet());
-                for (Map.Entry<Path, PathChildrenCacheListener> listener : directoryListenerSnapshot) {
-                    if (path.isChildOf(listener.getKey()))
-                        listener.getValue().childEvent(curatorFramework, event);
-                }
-
-                // Snapshot directoryListeners in case notification leads to new directoryListeners added
-                Set<Map.Entry<Path, NodeCacheListener>> fileListenerSnapshot = new HashSet<>(fileListeners.entrySet());
-                for (Map.Entry<Path, NodeCacheListener> listener : fileListenerSnapshot) {
-                    if (path.equals(listener.getKey()))
-                        listener.getValue().nodeChanged();
-                }
-            }
-            catch (Exception e) {
-                e.printStackTrace(); // TODO: Remove
-                throw new RuntimeException("Exception notifying listeners", e);
-            }
-        }
-
-    }
-
-    private class MockCompletionWaiter implements CompletionWaiter {
-
-        @Override
-        public void awaitCompletion(Duration timeout) {
-            if (shouldTimeoutOnEnter) {
-                throw new CompletionTimeoutException("");
-            }
-        }
-
-        @Override
-        public void notifyCompletion() {
-        }
-
-    }
-
-    /** A lock which works inside a single vm */
-    private class MockLock extends InterProcessSemaphoreMutex {
-
-        private final String path;
-        
-        private Lock lock = null;
-        
-        public MockLock(String path) {
-            super(curatorFramework, path);
-            this.path = path;
-        }
-
-        @Override
-        public boolean acquire(long timeout, TimeUnit unit) {
-            if (throwExceptionOnLock)
-                throw new CuratorLockException("Thrown by mock");
-            if (timeoutOnLock) return false;
-            
-            try {
-                lock = locks.lock(path, timeout, unit);
-                return true;
-            }
-            catch (UncheckedTimeoutException e) {
-                return false;
-            }
-        }
-
-        @Override
-        public void acquire() {
-            if (throwExceptionOnLock)
-                throw new CuratorLockException("Thrown by mock");
-
-            lock = locks.lock(path);
-        }
-
-        @Override
-        public void release() { 
-            if (lock != null)
-                lock.close();
-        }
-
-    }
-
-    private class MockAtomicCounter extends DistributedAtomicLong {
-
-        private boolean initialized = false;
-        private MockLongValue value = new MockLongValue(0); // yes, uninitialized returns 0  :-/
-
-        public MockAtomicCounter(String path) {
-            super(curatorFramework, path, retryPolicy);
-        }
-
-        @Override
-        public boolean initialize(Long value) {
-            if (initialized) return false;
-            this.value = new MockLongValue(value);
-            initialized = true;
-            return true;
-        }
-
-        @Override
-        public AtomicValue<Long> get() {
-            if (value == null) return new MockLongValue(0);
-            return value;
-        }
-
-        public AtomicValue<Long> add(Long delta) throws Exception {
-            return trySet(value.postValue() + delta);
-        }
-
-        public AtomicValue<Long> subtract(Long delta) throws Exception {
-            return trySet(value.postValue() - delta);
-        }
-
-        @Override
-        public AtomicValue<Long> increment() {
-            return trySet(value.postValue() + 1);
-        }
-
-        public AtomicValue<Long> decrement() throws Exception {
-            return trySet(value.postValue() - 1);
-        }
-
-        @Override
-        public AtomicValue<Long> trySet(Long longval) {
-            value = new MockLongValue(longval);
-            return value;
-        }
-
-        public void forceSet(Long newValue) throws Exception {
-            throw new UnsupportedOperationException("Not implemented in MockCurator");
-        }
-
-        public AtomicValue<Long> compareAndSet(Long expectedValue, Long newValue) throws Exception {
-            throw new UnsupportedOperationException("Not implemented in MockCurator");
-        }
-
-    }
-
-    private class MockLongValue implements AtomicValue<Long> {
-
-        private AtomicLong value = new AtomicLong();
-
-        public MockLongValue(long value) {
-            this.value.set(value);
-        }
-
-        @Override
-        public boolean succeeded() {
-            return true;
-        }
-
-        public void setValue(long value) {
-            this.value.set(value);
-        }
-
-        @Override
-        public Long preValue() {
-            return value.get();
-        }
-
-        @Override
-        public Long postValue() {
-            return value.get();
-        }
-
-        @Override
-        public AtomicStats getStats() {
-            throw new UnsupportedOperationException("Not implemented in MockCurator");
-        }
-
-    }
-
-    private class MockDirectoryCache implements DirectoryCache {
-
-        /** The path this is caching and listening to */
-        private Path path;
-
-        public MockDirectoryCache(Path path) {
-            this.path = path;
-        }
-
-        @Override
-        public void start() {}
-
-        @Override
-        public void addListener(PathChildrenCacheListener listener) {
-            listeners.add(path, listener);
-        }
-
-        @Override
-        public List<ChildData> getCurrentData() {
-            List<ChildData> childData = new ArrayList<>();
-            for (String childName : getChildren(path)) {
-                Path childPath = path.append(childName);
-                childData.add(new ChildData(childPath.getAbsolute(), null, getData(childPath).get()));
-            }
-            return childData;
-        }
-
-        @Override
-        public ChildData getCurrentData(Path fullPath) {
-            if (!fullPath.getParentPath().equals(path)) {
-                throw new IllegalArgumentException("Path '" + fullPath + "' is not a child path of '" + path + "'");
-            }
-
-            return getData(fullPath).map(bytes -> new ChildData(fullPath.getAbsolute(), null, bytes)).orElse(null);
-        }
-
-        private void collectData(Node parent, Path parentPath, List<ChildData> data) {
-            for (Node child : parent.children().values()) {
-                Path childPath = parentPath.append(child.name());
-                data.add(new ChildData("/" + childPath.toString(), null, child.getContent()));
-            }
-        }
-
-        @Override
-        public void close() {}
-
-    }
-
-    private class MockFileCache implements FileCache {
-
-        /** The path this is caching and listening to */
-        private Path path;
-
-        public MockFileCache(Path path) {
-            this.path = path;
-        }
-
-        @Override
-        public void start() {}
-
-        @Override
-        public void addListener(NodeCacheListener listener) {
-            listeners.add(path, listener);
-        }
-
-        @Override
-        public ChildData getCurrentData() {
-            Node node = fileSystem.root().getNode(Paths.get(path.toString()), false);
-            if (node == null) return null;
-            return new ChildData("/" + path.toString(), null, node.getContent());
-        }
-
-        @Override
-        public void close() {}
-
-    }
-
-    // ----- The rest of this file is adapting the Curator (non-recipe) API to the  -----
-    // ----- file system methods above.                                             -----
-    // ----- There's nothing to see unless you are interested in an illustration of -----
-    // ----- the folly of fluent API's or, more generally, mankind.                 -----
-    private abstract static class MockProtectACLCreateModeStatPathAndBytesable<String>
-            implements ProtectACLCreateModeStatPathAndBytesable<String> {
-
-        public BackgroundPathAndBytesable<String> withACL(List<ACL> list) {
-            throw new UnsupportedOperationException("Not implemented in MockCurator");
-        }
-
-        public BackgroundPathAndBytesable<String> withACL(List<ACL> list, boolean b) {
-            throw new UnsupportedOperationException("Not implemented in MockCurator");
-        }
-
-        public ProtectACLCreateModeStatPathAndBytesable<String> withMode(CreateMode createMode) {
-            throw new UnsupportedOperationException("Not implemented in MockCurator");
-        }
-
-        @Override
-        public ACLCreateModeBackgroundPathAndBytesable<java.lang.String> withProtection() {
-            return null;
-        }
-
-        @Override
-        public ErrorListenerPathAndBytesable<String> inBackground() {
-            return null;
-        }
-
-        @Override
-        public ErrorListenerPathAndBytesable<String> inBackground(Object o) {
-            return null;
-        }
-
-        @Override
-        public ErrorListenerPathAndBytesable<String> inBackground(BackgroundCallback backgroundCallback) {
-            return null;
-        }
-
-        @Override
-        public ErrorListenerPathAndBytesable<String> inBackground(BackgroundCallback backgroundCallback, Object o) {
-            return null;
-        }
-
-        @Override
-        public ErrorListenerPathAndBytesable<String> inBackground(BackgroundCallback backgroundCallback, Executor executor) {
-            return null;
-        }
-
-        @Override
-        public ErrorListenerPathAndBytesable<String> inBackground(BackgroundCallback backgroundCallback, Object o, Executor executor) {
-            return null;
-        }
-
-        @Override
-        public ACLBackgroundPathAndBytesable<String> storingStatIn(Stat stat) {
-            return null;
-        }
-
-    }
-
-    private class MockCreateBuilder implements CreateBuilder {
-
-        private boolean createParents = false;
-        private CreateMode createMode = CreateMode.PERSISTENT;
-
-        @Override
-        public ProtectACLCreateModeStatPathAndBytesable<String> creatingParentsIfNeeded() {
-            createParents = true;
-            return new MockProtectACLCreateModeStatPathAndBytesable<>() {
-
-                @Override
-                public String forPath(String s, byte[] bytes) throws Exception {
-                    return createNode(s, bytes, createParents, createMode, fileSystem.root(), listeners);
-                }
-
-                @Override
-                public String forPath(String s) throws Exception {
-                    return createNode(s, new byte[0], createParents, createMode, fileSystem.root(), listeners);
-                }
-
-            };
-        }
-
-        @Override
-        public ProtectACLCreateModeStatPathAndBytesable<String> creatingParentContainersIfNeeded() {
-            return new MockProtectACLCreateModeStatPathAndBytesable<>() {
-
-                @Override
-                public String forPath(String s, byte[] bytes) throws Exception {
-                    return createNode(s, bytes, createParents, createMode, fileSystem.root(), listeners);
-                }
-
-                @Override
-                public String forPath(String s) throws Exception {
-                    return createNode(s, new byte[0], createParents, createMode, fileSystem.root(), listeners);
-                }
-
-            };
-        }
-
-        @Override
-        @Deprecated
-        public ACLPathAndBytesable<String> withProtectedEphemeralSequential() {
-            throw new UnsupportedOperationException("Not implemented in MockCurator");
-        }
-
-        @Override
-        public ACLCreateModeStatBackgroundPathAndBytesable<String> withProtection() {
-            return null;
-        }
-
-        public String forPath(String s) throws Exception {
-            return createNode(s, new byte[0], createParents, createMode, fileSystem.root(), listeners);
-        }
-
-        public String forPath(String s, byte[] bytes) throws Exception {
-            return createNode(s, bytes, createParents, createMode, fileSystem.root(), listeners);
-        }
-
-        @Override
-        public ErrorListenerPathAndBytesable<String> inBackground() {
-            throw new UnsupportedOperationException("Not implemented in MockCurator");
-        }
-
-        @Override
-        public ErrorListenerPathAndBytesable<String> inBackground(Object o) {
-            throw new UnsupportedOperationException("Not implemented in MockCurator");
-        }
-
-        @Override
-        public ErrorListenerPathAndBytesable<String> inBackground(BackgroundCallback backgroundCallback) {
-            throw new UnsupportedOperationException("Not implemented in MockCurator");
-        }
-
-        @Override
-        public ErrorListenerPathAndBytesable<String> inBackground(BackgroundCallback backgroundCallback, Object o) {
-            throw new UnsupportedOperationException("Not implemented in MockCurator");
-        }
-
-        @Override
-        public ErrorListenerPathAndBytesable<String> inBackground(BackgroundCallback backgroundCallback, Executor executor) {
-            throw new UnsupportedOperationException("Not implemented in MockCurator");
-        }
-
-        @Override
-        public ErrorListenerPathAndBytesable<String> inBackground(BackgroundCallback backgroundCallback, Object o, Executor executor) {
-            throw new UnsupportedOperationException("Not implemented in MockCurator");
-        }
-
-        @Override
-        public CreateBuilderMain withTtl(long l) {
-            return null;
-        }
-
-        @Override
-        public CreateBuilder2 orSetData() {
-            return null;
-        }
-
-        @Override
-        public CreateBuilder2 orSetData(int i) {
-            return null;
-        }
-
-        @Override
-        public CreateBackgroundModeStatACLable compressed() {
-            return null;
-        }
-
-        @Override
-        public CreateProtectACLCreateModePathAndBytesable<String> storingStatIn(Stat stat) {
-            return null;
-        }
-
-        @Override
-        public BackgroundPathAndBytesable<String> withACL(List<ACL> list) {
-            return null;
-        }
-
-        @Override
-        public ACLBackgroundPathAndBytesable<String> withMode(CreateMode createMode) {
-            this.createMode = createMode;
-            return this;
-        }
-
-        @Override
-        public BackgroundPathAndBytesable<String> withACL(List<ACL> list, boolean b) {
-            return null;
-        }
-    }
-
-    private static class MockBackgroundPathableBuilder<T> implements BackgroundPathable<T>, Watchable<BackgroundPathable<T>> {
-
-        @Override
-        public ErrorListenerPathable<T> inBackground() {
-            throw new UnsupportedOperationException("Not implemented in MockCurator");
-        }
-
-        @Override
-        public ErrorListenerPathable<T> inBackground(Object o) {
-            throw new UnsupportedOperationException("Not implemented in MockCurator");
-        }
-
-        @Override
-        public ErrorListenerPathable<T> inBackground(BackgroundCallback backgroundCallback) {
-            throw new UnsupportedOperationException("Not implemented in MockCurator");
-        }
-
-        @Override
-        public ErrorListenerPathable<T> inBackground(BackgroundCallback backgroundCallback, Object o) {
-            throw new UnsupportedOperationException("Not implemented in MockCurator");
-        }
-
-        @Override
-        public ErrorListenerPathable<T> inBackground(BackgroundCallback backgroundCallback, Executor executor) {
-            throw new UnsupportedOperationException("Not implemented in MockCurator");
-        }
-
-        @Override
-        public ErrorListenerPathable<T> inBackground(BackgroundCallback backgroundCallback, Object o, Executor executor) {
-            throw new UnsupportedOperationException("Not implemented in MockCurator");
-        }
-
-        @Override
-        public T forPath(String s) throws Exception {
-            throw new UnsupportedOperationException("Not implemented in MockCurator");
-        }
-
-        @Override
-        public BackgroundPathable<T> watched() {
-            throw new UnsupportedOperationException("Not implemented in MockCurator");
-        }
-
-        @Override
-        public BackgroundPathable<T> usingWatcher(Watcher watcher) {
-            throw new UnsupportedOperationException("Not implemented in MockCurator");
-        }
-
-        @Override
-        public BackgroundPathable<T> usingWatcher(CuratorWatcher curatorWatcher) {
-            throw new UnsupportedOperationException("Not implemented in MockCurator");
-        }
-    }
-
-    private class MockGetChildrenBuilder extends MockBackgroundPathableBuilder<List<String>> implements GetChildrenBuilder {
-
-        @Override
-        public WatchPathable<List<String>> storingStatIn(Stat stat) {
-            throw new UnsupportedOperationException("Not implemented in MockCurator");
-        }
-
-        @Override
-        public List<String> forPath(String path) throws Exception {
-            return getChildren(path, fileSystem.root());
-        }
-
-    }
-
-    private class MockExistsBuilder extends MockBackgroundPathableBuilder<Stat> implements ExistsBuilder {
-
-        @Override
-        public Stat forPath(String path) throws Exception {
-            try {
-                Node node = getNode(path, fileSystem.root());
-                Stat stat = new Stat();
-                stat.setVersion(node.version());
-                return stat;
-            }
-            catch (KeeperException.NoNodeException e) {
-                return null;
-            }
-        }
-
-        @Override
-        public ACLableExistBuilderMain creatingParentsIfNeeded() {
-            throw new UnsupportedOperationException("Not implemented in MockCurator");
-        }
-
-        @Override
-        public ACLableExistBuilderMain creatingParentContainersIfNeeded() {
-            throw new UnsupportedOperationException("Not implemented in MockCurator");
-        }
-    }
-
-    private class MockDeleteBuilder extends MockBackgroundPathableBuilder<Void> implements DeleteBuilder {
-
-        private boolean deleteChildren = false;
-
-        @Override
-        public BackgroundVersionable deletingChildrenIfNeeded() {
-            deleteChildren = true;
-            return this;
-        }
-
-        @Override
-        public ChildrenDeletable guaranteed() {
-            return this;
-        }
-
-        @Override
-        public BackgroundPathable<Void> withVersion(int i) {
-            throw new UnsupportedOperationException("Not implemented in MockCurator");
-        }
-
-        public Void forPath(String pathString) throws Exception {
-            deleteNode(pathString, deleteChildren, fileSystem.root(), listeners);
-            return null;
-        }
-
-        @Override
-        public DeleteBuilderMain quietly() {
-            return this;
-        }
-    }
-
-    private class MockGetDataBuilder extends MockBackgroundPathableBuilder<byte[]> implements GetDataBuilder {
-
-        @Override
-        public GetDataWatchBackgroundStatable decompressed() {
-            throw new UnsupportedOperationException("Not implemented in MockCurator");
-        }
-
-        public byte[] forPath(String path) throws Exception {
-            return getData(path, fileSystem.root());
-        }
-
-        @Override
-        public ErrorListenerPathable<byte[]> inBackground() {
-            throw new UnsupportedOperationException("Not implemented in MockCurator");
-        }
-
-        @Override
-        public ErrorListenerPathable<byte[]> inBackground(Object o) {
-            throw new UnsupportedOperationException("Not implemented in MockCurator");
-        }
-
-        @Override
-        public ErrorListenerPathable<byte[]> inBackground(BackgroundCallback backgroundCallback) {
-            throw new UnsupportedOperationException("Not implemented in MockCurator");
-        }
-
-        @Override
-        public ErrorListenerPathable<byte[]> inBackground(BackgroundCallback backgroundCallback, Object o) {
-            throw new UnsupportedOperationException("Not implemented in MockCurator");
-        }
-
-        @Override
-        public ErrorListenerPathable<byte[]> inBackground(BackgroundCallback backgroundCallback, Executor executor) {
-            throw new UnsupportedOperationException("Not implemented in MockCurator");
-        }
-
-        @Override
-        public ErrorListenerPathable<byte[]> inBackground(BackgroundCallback backgroundCallback, Object o, Executor executor) {
-            throw new UnsupportedOperationException("Not implemented in MockCurator");
-        }
-
-        @Override
-        public WatchPathable<byte[]> storingStatIn(Stat stat) {
-            throw new UnsupportedOperationException("Not implemented in MockCurator");
-        }
-    }
-
-    // extends MockBackgroundACLPathAndBytesableBuilder<Stat>
-    private class MockSetDataBuilder implements SetDataBuilder {
-
-        @Override
-        public SetDataBackgroundVersionable compressed() {
-            throw new UnsupportedOperationException("Not implemented in MockCurator");
-        }
-
-        @Override
-        public BackgroundPathAndBytesable<Stat> withVersion(int i) {
-            throw new UnsupportedOperationException("Not implemented in MockCurator");
-        }
-
-        @Override
-        public Stat forPath(String path, byte[] bytes) throws Exception {
-            setData(path, bytes, fileSystem.root(), listeners);
-            return null;
-        }
-
-        @Override
-        public Stat forPath(String s) throws Exception {
-            return null;
-        }
-
-        @Override
-        public ErrorListenerPathAndBytesable<Stat> inBackground() {
-            throw new UnsupportedOperationException("Not implemented in MockCurator");
-        }
-
-        @Override
-        public ErrorListenerPathAndBytesable<Stat> inBackground(Object o) {
-            throw new UnsupportedOperationException("Not implemented in MockCurator");
-        }
-
-        @Override
-        public ErrorListenerPathAndBytesable<Stat> inBackground(BackgroundCallback backgroundCallback) {
-            throw new UnsupportedOperationException("Not implemented in MockCurator");
-        }
-
-        @Override
-        public ErrorListenerPathAndBytesable<Stat> inBackground(BackgroundCallback backgroundCallback, Object o) {
-            throw new UnsupportedOperationException("Not implemented in MockCurator");
-        }
-
-        @Override
-        public ErrorListenerPathAndBytesable<Stat> inBackground(BackgroundCallback backgroundCallback, Executor executor) {
-            throw new UnsupportedOperationException("Not implemented in MockCurator");
-        }
-
-        @Override
-        public ErrorListenerPathAndBytesable<Stat> inBackground(BackgroundCallback backgroundCallback, Object o, Executor executor) {
-            throw new UnsupportedOperationException("Not implemented in MockCurator");
-        }
-    }
-
-    /** Allows addition of directoryListeners which are never called */
-    private class MockListenable<T> implements Listenable<T> {
-
-        @Override
-        public void addListener(T t) {
-        }
-
-        @Override
-        public void addListener(T t, Executor executor) {
-        }
-
-        @Override
-        public void removeListener(T t) {
-        }
-
-    }
-
-    private class MockCuratorTransactionFinal implements CuratorTransactionFinal {
-
-        /** The new directory root in which the transactional changes are made */
-        private Node newRoot;
-
-        private boolean committed = false;
-
-        private final DelayedListener delayedListener = new DelayedListener();
-
-        public MockCuratorTransactionFinal() {
-            newRoot = fileSystem.root().clone();
-        }
-
-        @Override
-        public Collection<CuratorTransactionResult> commit() throws Exception {
-            fileSystem.replaceRoot(newRoot);
-            committed = true;
-            delayedListener.commit();
-            return null; // TODO
-        }
-
-        @Override
-        public TransactionCreateBuilder create() {
-            ensureNotCommitted();
-            return new MockTransactionCreateBuilder();
-        }
-
-        @Override
-        public TransactionDeleteBuilder delete() {
-            ensureNotCommitted();
-            return new MockTransactionDeleteBuilder();
-        }
-
-        @Override
-        public TransactionSetDataBuilder setData() {
-            ensureNotCommitted();
-            return new MockTransactionSetDataBuilder();
-        }
-
-        @Override
-        public TransactionCheckBuilder check() {
-            ensureNotCommitted();
-            throw new UnsupportedOperationException("Not implemented in MockCurator");
-        }
-
-        private void ensureNotCommitted() {
-            if (committed) throw new IllegalStateException("transaction already committed");
-        }
-
-        private class MockTransactionCreateBuilder implements TransactionCreateBuilder {
-
-            private CreateMode createMode = CreateMode.PERSISTENT;
-
-            @Override
-            public ACLCreateModePathAndBytesable<CuratorTransactionBridge> compressed() {
-                throw new UnsupportedOperationException("Not implemented in MockCurator");
-            }
-
-            @Override
-            public ACLPathAndBytesable<CuratorTransactionBridge> withMode(CreateMode createMode) {
-                this.createMode = createMode;
-                return this;
-            }
-
-            @Override
-            public CuratorTransactionBridge forPath(String s, byte[] bytes) throws Exception {
-                createNode(s, bytes, false, createMode, newRoot, delayedListener);
-                return new MockCuratorTransactionBridge();
-            }
-
-            @Override
-            public CuratorTransactionBridge forPath(String s) throws Exception {
-                createNode(s, new byte[0], false, createMode, newRoot, delayedListener);
-                return new MockCuratorTransactionBridge();
-            }
-
-            @Override
-            public TransactionCreateBuilder2 withTtl(long l) {
-                return this;
-            }
-
-            @Override
-            public Object withACL(List list, boolean b) {
-                return this;
-            }
-
-            @Override
-            public Object withACL(List list) {
-                return this;
-            }
-        }
-
-        private class MockTransactionDeleteBuilder implements TransactionDeleteBuilder {
-
-            @Override
-            public Pathable<CuratorTransactionBridge> withVersion(int i) {
-                throw new UnsupportedOperationException("Not implemented in MockCurator");
-            }
-
-            @Override
-            public CuratorTransactionBridge forPath(String path) throws Exception {
-                deleteNode(path, false, newRoot, delayedListener);
-                return new MockCuratorTransactionBridge();
-            }
-
-        }
-
-        private class MockTransactionSetDataBuilder implements TransactionSetDataBuilder {
-
-            @Override
-            public VersionPathAndBytesable<CuratorTransactionBridge> compressed() {
-                throw new UnsupportedOperationException("Not implemented in MockCurator");
-            }
-
-            @Override
-            public PathAndBytesable<CuratorTransactionBridge> withVersion(int i) {
-                throw new UnsupportedOperationException("Not implemented in MockCurator");
-            }
-
-            @Override
-            public CuratorTransactionBridge forPath(String s, byte[] bytes) throws Exception {
-                MockCurator.this.setData(s, bytes, newRoot, delayedListener);
-                return new MockCuratorTransactionBridge();
-            }
-
-            @Override
-            public CuratorTransactionBridge forPath(String s) throws Exception {
-                MockCurator.this.setData(s, new byte[0], newRoot, delayedListener);
-                return new MockCuratorTransactionBridge();
-            }
-
-        }
-
-        private class MockCuratorTransactionBridge implements CuratorTransactionBridge {
-
-            @Override
-            public CuratorTransactionFinal and() {
-                return MockCuratorTransactionFinal.this;
-            }
-
-        }
-
-        /** A class which collects listen events and forwards them to the regular directoryListeners on commit */
-        private class DelayedListener extends Listeners {
-
-            private final List<Pair<Path, PathChildrenCacheEvent>> events = new ArrayList<>();
-
-            @Override
-            public void notify(Path path, PathChildrenCacheEvent event) {
-                events.add(new Pair<>(path, event));
-            }
-
-            public void commit() {
-                for (Pair<Path, PathChildrenCacheEvent> event : events)
-                    listeners.notify(event.getFirst(), event.getSecond());
-            }
-
-        }
-
-    }
-
-    private class MockCuratorFramework implements CuratorFramework {
-
-        private CuratorFrameworkState curatorState = CuratorFrameworkState.LATENT;
-
-        @Override
-        public void start() {
-            curatorState = CuratorFrameworkState.STARTED;
-        }
-
-        @Override
-        public void close() {
-            curatorState = CuratorFrameworkState.STOPPED;
-        }
-
-        @Override
-        public CuratorFrameworkState getState() {
-            return curatorState;
-        }
-
-        @Override
-        @Deprecated
-        public boolean isStarted() {
-            return curatorState == CuratorFrameworkState.STARTED;
-        }
-
-        @Override
-        public CreateBuilder create() {
-            return new MockCreateBuilder();
-        }
-
-        @Override
-        public DeleteBuilder delete() {
-            return new MockDeleteBuilder();
-        }
-
-        @Override
-        public ExistsBuilder checkExists() {
-            return new MockExistsBuilder();
-        }
-
-        @Override
-        public GetDataBuilder getData() {
-            return new MockGetDataBuilder();
-        }
-
-        @Override
-        public SetDataBuilder setData() {
-            return new MockSetDataBuilder();
-        }
-
-        @Override
-        public GetChildrenBuilder getChildren() {
-            return new MockGetChildrenBuilder();
-        }
-
-        @Override
-        public GetACLBuilder getACL() {
-            throw new UnsupportedOperationException("Not implemented in MockCurator");
-        }
-
-        @Override
-        public SetACLBuilder setACL() {
-            throw new UnsupportedOperationException("Not implemented in MockCurator");
-        }
-
-        @Override
-        public ReconfigBuilder reconfig() {
-            throw new UnsupportedOperationException("Not implemented in MockCurator");
-        }
-
-        @Override
-        public GetConfigBuilder getConfig() {
-            throw new UnsupportedOperationException("Not implemented in MockCurator");
-        }
-
-        @Override
-        public CuratorTransaction inTransaction() {
-            return new MockCuratorTransactionFinal();
-        }
-
-        @Override
-        public CuratorMultiTransaction transaction() {
-            throw new UnsupportedOperationException("Not implemented in MockCurator");
-        }
-
-        @Override
-        public TransactionOp transactionOp() {
-            throw new UnsupportedOperationException("Not implemented in MockCurator");
-        }
-
-        @Override
-        @Deprecated
-        public void sync(String path, Object backgroundContextObject) {
-            throw new UnsupportedOperationException("Not implemented in MockCurator");
-        }
-
-        @Override
-        public void createContainers(String s) throws Exception {
-            throw new UnsupportedOperationException("Not implemented in MockCurator");
-        }
-
-        @Override
-        public Listenable<ConnectionStateListener> getConnectionStateListenable() {
-            return new MockListenable<>();
-        }
-
-        @Override
-        public Listenable<CuratorListener> getCuratorListenable() {
-            throw new UnsupportedOperationException("Not implemented in MockCurator");
-        }
-
-        @Override
-        public Listenable<UnhandledErrorListener> getUnhandledErrorListenable() {
-            throw new UnsupportedOperationException("Not implemented in MockCurator");
-        }
-
-        @Override
-        @Deprecated
-        public CuratorFramework nonNamespaceView() {
-            throw new UnsupportedOperationException("Not implemented in MockCurator");
-        }
-
-        @Override
-        public CuratorFramework usingNamespace(String newNamespace) {
-            throw new UnsupportedOperationException("Not implemented in MockCurator");
-        }
-
-        @Override
-        public String getNamespace() {
-            throw new UnsupportedOperationException("Not implemented in MockCurator");
-        }
-
-        @Override
-        public CuratorZookeeperClient getZookeeperClient() {
-            throw new UnsupportedOperationException("Not implemented in MockCurator");
-        }
-
-        @Deprecated
-        @Override
-        public EnsurePath newNamespaceAwareEnsurePath(String path) {
-            return new EnsurePath(path);
-        }
-
-        @Override
-        public void clearWatcherReferences(Watcher watcher) {
-            throw new UnsupportedOperationException("Not implemented in MockCurator");
-        }
-
-        @Override
-        public boolean blockUntilConnected(int i, TimeUnit timeUnit) throws InterruptedException {
-            return true;
-        }
-
-        @Override
-        public void blockUntilConnected() throws InterruptedException {
-
-        }
-
-        @Override
-        public WatcherRemoveCuratorFramework newWatcherRemoveCuratorFramework() {
-            return new WatcherRemoveCuratorFramework() {
-                @Override
-                public void removeWatchers() {
-
-                }
-
-                @Override
-                public void start() {
-
-                }
-
-                @Override
-                public void close() {
-
-                }
-
-                @Override
-                public CuratorFrameworkState getState() {
-                    return null;
-                }
-
-                @Override
-                public boolean isStarted() {
-                    return false;
-                }
-
-                @Override
-                public CreateBuilder create() {
-                    return null;
-                }
-
-                @Override
-                public DeleteBuilder delete() {
-                    return null;
-                }
-
-                @Override
-                public ExistsBuilder checkExists() {
-                    return null;
-                }
-
-                @Override
-                public GetDataBuilder getData() {
-                    return null;
-                }
-
-                @Override
-                public SetDataBuilder setData() {
-                    return null;
-                }
-
-                @Override
-                public GetChildrenBuilder getChildren() {
-                    return null;
-                }
-
-                @Override
-                public GetACLBuilder getACL() {
-                    return null;
-                }
-
-                @Override
-                public SetACLBuilder setACL() {
-                    return null;
-                }
-
-                @Override
-                public ReconfigBuilder reconfig() {
-                    return null;
-                }
-
-                @Override
-                public GetConfigBuilder getConfig() {
-                    return null;
-                }
-
-                @Override
-                public CuratorTransaction inTransaction() {
-                    return null;
-                }
-
-                @Override
-                public CuratorMultiTransaction transaction() {
-                    return null;
-                }
-
-                @Override
-                public TransactionOp transactionOp() {
-                    return null;
-                }
-
-                @Override
-                public void sync(String s, Object o) {
-
-                }
-
-                @Override
-                public void createContainers(String s) throws Exception {
-
-                }
-
-                @Override
-                public SyncBuilder sync() {
-                    return null;
-                }
-
-                @Override
-                public RemoveWatchesBuilder watches() {
-                    return null;
-                }
-
-                @Override
-                public Listenable<ConnectionStateListener> getConnectionStateListenable() {
-                    return null;
-                }
-
-                @Override
-                public Listenable<CuratorListener> getCuratorListenable() {
-                    return null;
-                }
-
-                @Override
-                public Listenable<UnhandledErrorListener> getUnhandledErrorListenable() {
-                    return null;
-                }
-
-                @Override
-                public CuratorFramework nonNamespaceView() {
-                    return null;
-                }
-
-                @Override
-                public CuratorFramework usingNamespace(String s) {
-                    return null;
-                }
-
-                @Override
-                public String getNamespace() {
-                    return null;
-                }
-
-                @Override
-                public CuratorZookeeperClient getZookeeperClient() {
-                    return null;
-                }
-
-                @Override
-                public EnsurePath newNamespaceAwareEnsurePath(String s) {
-                    return null;
-                }
-
-                @Override
-                public void clearWatcherReferences(Watcher watcher) {
-
-                }
-
-                @Override
-                public boolean blockUntilConnected(int i, TimeUnit timeUnit) throws InterruptedException {
-                    return false;
-                }
-
-                @Override
-                public void blockUntilConnected() throws InterruptedException {
-
-                }
-
-                @Override
-                public WatcherRemoveCuratorFramework newWatcherRemoveCuratorFramework() {
-                    return null;
-                }
-
-                @Override
-                public ConnectionStateErrorPolicy getConnectionStateErrorPolicy() {
-                    return null;
-                }
-
-                @Override
-                public QuorumVerifier getCurrentConfig() {
-                    return null;
-                }
-
-                @Override
-                public SchemaSet getSchemaSet() {
-                    return null;
-                }
-
-                @Override
-                public boolean isZk34CompatibilityMode() {
-                    return false;
-                }
-
-                @Override
-                public CompletableFuture<Void> runSafe(Runnable runnable) {
-                    return null;
-                }
-            };
-
-        }
-
-        @Override
-        public ConnectionStateErrorPolicy getConnectionStateErrorPolicy() {
-            throw new UnsupportedOperationException("Not implemented in MockCurator");
-        }
-
-        @Override
-        public QuorumVerifier getCurrentConfig() {
-            throw new UnsupportedOperationException("Not implemented in MockCurator");
-        }
-
-        @Override
-        public SchemaSet getSchemaSet() {
-            throw new UnsupportedOperationException("Not implemented in MockCurator");
-        }
-
-        @Override
-        public boolean isZk34CompatibilityMode() {
-            return false;
-        }
-
-        @Override
-        public CompletableFuture<Void> runSafe(Runnable runnable) {
-            throw new UnsupportedOperationException("Not implemented in MockCurator");
-        }
-
-        @Override
-        public SyncBuilder sync() {
-            throw new UnsupportedOperationException("Not implemented in MockCurator");
-        }
-
-        @Override
-        public RemoveWatchesBuilder watches() {
-            throw new UnsupportedOperationException("Not implemented in MockCurator");
-        }
-
-    }
-
-=======
->>>>>>> 69327705
 }