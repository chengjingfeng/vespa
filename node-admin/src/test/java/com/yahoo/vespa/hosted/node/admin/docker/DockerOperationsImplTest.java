// Copyright 2016 Yahoo Inc. Licensed under the terms of the Apache 2.0 license. See LICENSE in the project root.
package com.yahoo.vespa.hosted.node.admin.docker;

import com.yahoo.metrics.simple.MetricReceiver;
import com.yahoo.vespa.hosted.dockerapi.Container;
import com.yahoo.vespa.hosted.dockerapi.ContainerName;
import com.yahoo.vespa.hosted.dockerapi.Docker;
import com.yahoo.vespa.hosted.dockerapi.DockerImage;
import com.yahoo.vespa.hosted.dockerapi.ProcessResult;
import com.yahoo.vespa.hosted.dockerapi.metrics.MetricReceiverWrapper;
import com.yahoo.vespa.hosted.node.admin.util.Environment;
import org.hamcrest.CoreMatchers;
import org.junit.Test;
import org.mockito.InOrder;

import java.util.ArrayList;
import java.util.Arrays;
import java.util.List;
import java.util.Optional;

import static org.hamcrest.core.Is.is;
import static org.junit.Assert.assertEquals;
import static org.junit.Assert.assertThat;
import static org.mockito.Matchers.any;
import static org.mockito.Matchers.anyVararg;
import static org.mockito.Matchers.eq;
import static org.mockito.Mockito.inOrder;
import static org.mockito.Mockito.mock;
import static org.mockito.Mockito.times;
import static org.mockito.Mockito.when;

public class DockerOperationsImplTest {
    private final Environment environment = new Environment.Builder().build();
    private final Docker docker = mock(Docker.class);
    private final DockerOperationsImpl dockerOperations = new DockerOperationsImpl(docker, environment,
            new MetricReceiverWrapper(MetricReceiver.nullImplementation));

    @Test
    public void processResultFromNodeProgramWhenSuccess() throws Exception {
        final ContainerName containerName = new ContainerName("container-name");
        final ProcessResult actualResult = new ProcessResult(0, "output", "errors");
        final String programPath = "/bin/command";
        final String[] command = new String[] {programPath, "arg"};

        when(docker.executeInContainerAsRoot(any(), anyVararg()))
                .thenReturn(actualResult); // output from node program

        ProcessResult result = dockerOperations.executeCommandInContainer(containerName, command);

        final InOrder inOrder = inOrder(docker);
        inOrder.verify(docker, times(1)).executeInContainerAsRoot(
                eq(containerName),
                eq(command[0]),
                eq(command[1]));

        assertThat(result, is(actualResult));
    }

    @Test(expected=RuntimeException.class)
    public void processResultFromNodeProgramWhenNonZeroExitCode() throws Exception {
        final ContainerName containerName = new ContainerName("container-name");
        final ProcessResult actualResult = new ProcessResult(3, "output", "errors");
        final String programPath = "/bin/command";
        final String[] command = new String[] {programPath, "arg"};

        when(docker.executeInContainerAsRoot(any(), anyVararg()))
                .thenReturn(actualResult); // output from node program

        dockerOperations.executeCommandInContainer(containerName, command);
    }

    @Test
    public void vespaVersionIsParsed() {
        assertThat(DockerOperationsImpl.parseVespaVersion("5.119.53"), CoreMatchers.is(Optional.of("5.119.53")));
    }

    @Test
    public void vespaVersionIsParsedWithSpacesAndNewlines() {
        assertThat(DockerOperationsImpl.parseVespaVersion("5.119.53\n"), CoreMatchers.is(Optional.of("5.119.53")));
        assertThat(DockerOperationsImpl.parseVespaVersion(" 5.119.53 \n"), CoreMatchers.is(Optional.of("5.119.53")));
        assertThat(DockerOperationsImpl.parseVespaVersion("\n 5.119.53 \n"), CoreMatchers.is(Optional.of("5.119.53")));
    }

    @Test
    public void vespaVersionIsParsedWithIrregularVersionScheme() {
        assertThat(DockerOperationsImpl.parseVespaVersion("7.2"), CoreMatchers.is(Optional.of("7.2")));
        assertThat(DockerOperationsImpl.parseVespaVersion("8.0-beta"), CoreMatchers.is(Optional.of("8.0-beta")));
        assertThat(DockerOperationsImpl.parseVespaVersion("foo"), CoreMatchers.is(Optional.of("foo")));
        assertThat(DockerOperationsImpl.parseVespaVersion("119"), CoreMatchers.is(Optional.of("119")));
    }

    @Test
    public void vespaVersionIsNotParsedFromNull() {
        assertThat(DockerOperationsImpl.parseVespaVersion(null), CoreMatchers.is(Optional.empty()));
    }

    @Test
    public void vespaVersionIsNotParsedFromEmptyString() {
        assertThat(DockerOperationsImpl.parseVespaVersion(""), CoreMatchers.is(Optional.empty()));
    }

    @Test
    public void vespaVersionIsNotParsedFromUnexpectedContent() {
        assertThat(DockerOperationsImpl.parseVespaVersion("No such command 'vespanodectl'"), CoreMatchers.is(Optional.empty()));
    }

    @Test
    public void runsCommandInNetworkNamespace() {
        Container container = makeContainer("container-42", Container.State.RUNNING, 42);
        List<String> capturedArgs = new ArrayList<>();
        DockerOperationsImpl dockerOperations = new DockerOperationsImpl(docker, environment,
                new MetricReceiverWrapper(MetricReceiver.nullImplementation), capturedArgs::addAll);

        dockerOperations.executeCommandInNetworkNamespace(container.name, new String[]{"iptables", "-nvL"});

        assertEquals(Arrays.asList(
                "sudo",
                "-n",
                "nsenter",
                "--net=/host/proc/42/ns/net",
                "--",
                "iptables",
                "-nvL"), capturedArgs);
    }

<<<<<<< HEAD
    private Container makeContainer(String hostname, Container.State state, int pid) {
        final Container container = new Container(hostname, new DockerImage("mock"),
                new ContainerName(hostname), state, pid);
        when(dockerOperations.getContainer(eq(hostname))).thenReturn(Optional.of(container));
=======
    private Container makeContainer(String name, int pid) {
        final Container container = new Container(name + ".fqdn", new DockerImage("mock"),
                new ContainerName(name), true, Optional.of(pid));
        when(docker.getContainer(eq(container.name))).thenReturn(Optional.of(container));
>>>>>>> 5b367fb5
        return container;
    }
}<|MERGE_RESOLUTION|>--- conflicted
+++ resolved
@@ -123,17 +123,10 @@
                 "-nvL"), capturedArgs);
     }
 
-<<<<<<< HEAD
-    private Container makeContainer(String hostname, Container.State state, int pid) {
-        final Container container = new Container(hostname, new DockerImage("mock"),
-                new ContainerName(hostname), state, pid);
-        when(dockerOperations.getContainer(eq(hostname))).thenReturn(Optional.of(container));
-=======
-    private Container makeContainer(String name, int pid) {
+    private Container makeContainer(String name, Container.State state, int pid) {
         final Container container = new Container(name + ".fqdn", new DockerImage("mock"),
-                new ContainerName(name), true, Optional.of(pid));
+                new ContainerName(name), state, pid);
         when(docker.getContainer(eq(container.name))).thenReturn(Optional.of(container));
->>>>>>> 5b367fb5
         return container;
     }
 }